--- conflicted
+++ resolved
@@ -340,13 +340,8 @@
             stix2generator.generation.reference_graph_generator\
             .ReferenceGraphGenerator(generator, config)
 
-<<<<<<< HEAD
-        sco_type = stix2generator.utils.random_generatable_stix_type(
-            generator, stix2.utils.STIXTypeClass.SCO
-=======
         _, container = observable_container_generator.generate(
-            stix2generator.utils.STIXTypeClass.SCO
->>>>>>> 15a20d4c
+            stix2.utils.STIXTypeClass.SCO
         )
 
         return container